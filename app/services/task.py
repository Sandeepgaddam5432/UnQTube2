--- conflicted
+++ resolved
@@ -11,7 +11,6 @@
 from app.utils import utils
 
 
-<<<<<<< HEAD
 def _parse_voice(name: str):
     # "female-zh-CN-XiaoxiaoNeural",
     # remove first part split by "-"
@@ -25,8 +24,6 @@
     return _voice, _lang
 
 
-=======
->>>>>>> bc8e005f
 def start(task_id, params: VideoParams):
     """
     {
